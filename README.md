[![Android Weekly](http://img.shields.io/badge/Android%20Weekly-%23129-2CB3E5.svg?style=flat)](http://androidweekly.net/issues/issue-129)
[![Android Arsenal](https://img.shields.io/badge/Android%20Arsenal-DBFlow-brightgreen.svg?style=flat)](https://android-arsenal.com/details/1/1134)
[![Raizlabs Repository](http://img.shields.io/badge/Raizlabs%20Repository-1.8.0-blue.svg?style=flat)](https://github.com/Raizlabs/maven-releases)

DBFlow
======

A robust, powerful, and very simple ORM android database library with **annotation processing**.

The library is built on speed, performance, and approachability. It not only eliminates most boiler-plate code for dealing with databases, but also provides a powerful and simple API to manage interactions.

Let DBFlow make SQL code _flow_ like a _steady_ stream so you can focus on writing
amazing apps.

What sets this library apart:
  1. Many, many unit tests on nearly __every__ feature.
  2. Built on maximum performance using **annotation processing**, lazy-loading, and speed-tests [here](https://github.com/Raizlabs/AndroidDatabaseLibraryComparison)
  3. Built-in model caching for blazing fast retrieval and ability to define own
  cache.
  3. Powerful and fluid SQL-wrapping statements
  4. Triggers, Views, Indexes, and many more SQLite features.
  5. Seamless multi-database support.
  6. Direct-to-database parsing for data such as JSON
  7. Flexibility in the API enabling you to override functionality to suit your needs.
  8. ```ContentProvider``` generation using annotations

## Applications That Use DBFlow

If you wish to have your application featured here, please file an [issue](https://github.com/Raizlabs/DBFlow/issues).

1. Anonymous 1: An application that has over 1.5 million active installs
2. Anonymous 2: An application that will have over 1 million active installs
3. [University of Oslo DHIS2 Android SDK](https://github.com/dhis2/dhis2-android-sdk)

## Changelog

#### 1.8.0
1. Fixes bug where foreign key reference table is not quoted
2. Added validation to prevent specifying `name()` for a `Column.FOREIGN_KEY`
3. Added a `$ViewTable` static constant fields for `ModelView` so incase the view column is different from model for easy reference.

for older changes, from other xx.xx versions, check it out [here](https://github.com/Raizlabs/DBFlow/wiki)

## Usage Docs

For more detailed usage, check out these sections:

[Getting Started](https://github.com/Raizlabs/DBFlow/blob/master/usage/GettingStarted.md)

[Tables and Database Properties](https://github.com/Raizlabs/DBFlow/blob/master/usage/DBStructure.md)

[SQL Statements Using the Wrapper Classes](https://github.com/Raizlabs/DBFlow/blob/master/usage/SQLQuery.md)

[Conditions](https://github.com/Raizlabs/DBFlow/blob/master/usage/Conditions.md)

[Transactions](https://github.com/Raizlabs/DBFlow/blob/master/usage/Transactions.md)

[Type Converters](https://github.com/Raizlabs/DBFlow/blob/master/usage/TypeConverters.md)

[Powerful Model Caching](https://github.com/Raizlabs/DBFlow/blob/master/usage/ModelCaching.md)

[Content Provider Generation](https://github.com/Raizlabs/DBFlow/blob/master/usage/ContentProviderGenerators.md)

[Migrations](https://github.com/Raizlabs/DBFlow/blob/master/usage/Migrations.md)

[Model Containers](https://github.com/Raizlabs/DBFlow/blob/master/usage/ModelContainers.md)

[Observing Models](https://github.com/Raizlabs/DBFlow/blob/master/usage/ObservableModels.md)

[Tables as Lists](https://github.com/Raizlabs/DBFlow/blob/master/usage/TableList.md)

[Triggers, Indexes, and More](https://github.com/Raizlabs/DBFlow/blob/master/usage/TriggersIndexesAndMore.md)

### Screencasts

Listed here are tutorial screen casts for DBFlow. If more are created, they may go into the usage docs.

1. [DFlow-Installing](https://www.youtube.com/watch?v=UveI8_wfEoU) by @tsuharesu


## Including in your project

Add the maven repo url to your root build.gradle in the ```allProjects{}``` blocks:

```groovy
  ...

  allProjects {
    repositories {
        maven { url "https://raw.github.com/Raizlabs/maven-releases/master/releases" }
    }
  }


```

Add the library to the project-level build.gradle, using the [apt plugin](https://bitbucket.org/hvisser/android-apt) to enable Annotation Processing:

```groovy

  apply plugin: 'com.neenbedankt.android-apt'

  dependencies {
    apt 'com.raizlabs.android:DBFlow-Compiler:1.8.0'
    compile "com.raizlabs.android:DBFlow-Core:1.8.0"
    compile "com.raizlabs.android:DBFlow:1.8.0"
  }

```

<<<<<<< HEAD
=======

### Eclipse

Not supported as google is no longer supporting it.

### Gotchas/Compatibility

For `GSON` and `RetroFit` compatibility check out [#121](https://github.com/Raizlabs/DBFlow/issues/121).

>>>>>>> 0cdb4b63
## Pull Requests

I welcome and encourage all pull requests. It usually will take me within 24-48 hours to respond to any issue or request. Here are some basic rules to follow to ensure timely addition of your request:
  1. Match coding style (braces, spacing, etc.) This is best achieved using CMD+Option+L (Reformat code) on Mac (not sure for Windows) with Android Studio defaults.
  2. If its a feature, bugfix, or anything please only change code to what you specify.
   **DO NOT** do this: Ex: Title "Fixes Crash Related to Bug" includes other files that were changed without explanation or doesn't relate to the bug you fixed. Or another example is a non-descriptive title "Fixes Stuff".
  3. Pull requests must be made against ```develop``` branch.
  4. Have fun!


## Maintainers

[agrosner](https://github.com/agrosner) ([@agrosner](https://www.twitter.com/agrosner))

## Contributors

[wongcain](https://github.com/wongcain)

[mozarcik](https://github.com/mozarcik)

[mickele](https://github.com/mickele)

[intrications](https://github.com/intrications)

[mcumings](https://github.com/mcumings)

[ktzouno](https://github.com/ktzouno)<|MERGE_RESOLUTION|>--- conflicted
+++ resolved
@@ -108,18 +108,10 @@
 
 ```
 
-<<<<<<< HEAD
-=======
-
-### Eclipse
-
-Not supported as google is no longer supporting it.
-
 ### Gotchas/Compatibility
 
 For `GSON` and `RetroFit` compatibility check out [#121](https://github.com/Raizlabs/DBFlow/issues/121).
 
->>>>>>> 0cdb4b63
 ## Pull Requests
 
 I welcome and encourage all pull requests. It usually will take me within 24-48 hours to respond to any issue or request. Here are some basic rules to follow to ensure timely addition of your request:
