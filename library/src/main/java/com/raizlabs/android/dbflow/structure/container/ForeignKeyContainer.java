--- conflicted
+++ resolved
@@ -71,13 +71,8 @@
     }
 
     @Override
-<<<<<<< HEAD
-    public void save(boolean async) {
-        mModelAdapter.save(async, toModel());
-=======
     public void save() {
         mModelAdapter.save(toModel());
->>>>>>> ba50ff34
     }
 
     @Override
