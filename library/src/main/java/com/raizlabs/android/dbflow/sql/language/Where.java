package com.raizlabs.android.dbflow.sql.language;

import android.database.Cursor;
import android.database.DatabaseUtils;

import com.raizlabs.android.dbflow.SQLiteCompatibilityUtils;
import com.raizlabs.android.dbflow.config.BaseDatabaseDefinition;
import com.raizlabs.android.dbflow.config.FlowLog;
import com.raizlabs.android.dbflow.config.FlowManager;
import com.raizlabs.android.dbflow.list.FlowCursorList;
import com.raizlabs.android.dbflow.list.FlowQueryList;
import com.raizlabs.android.dbflow.runtime.TransactionManager;
import com.raizlabs.android.dbflow.sql.queriable.AsyncQuery;
import com.raizlabs.android.dbflow.sql.queriable.ModelQueriable;
import com.raizlabs.android.dbflow.sql.Query;
import com.raizlabs.android.dbflow.sql.QueryBuilder;
import com.raizlabs.android.dbflow.sql.SqlUtils;
import com.raizlabs.android.dbflow.sql.builder.Condition;
import com.raizlabs.android.dbflow.sql.builder.ConditionQueryBuilder;
import com.raizlabs.android.dbflow.structure.Model;

import java.util.List;

/**
 * Description: Defines the SQL WHERE statement of the query.
 */
public class Where<ModelClass extends Model> implements Query, ModelQueriable<ModelClass> {

    /**
     * The first chunk of the SQL statement before this query.
     */
    private final WhereBase<ModelClass> mWhereBase;
    /**
     * The database manager we run this query on
     */
    private final BaseDatabaseDefinition mManager;
    /**
     * Helps to build the where statement easily
     */
    private ConditionQueryBuilder<ModelClass> mConditionQueryBuilder;
    /**
     * The SQL GROUP BY method
     */
    private String mGroupBy;
    /**
     * The SQL HAVING
     */
    private ConditionQueryBuilder<ModelClass> mHaving;
    /**
     * The SQL ORDER BY
     */
    private String mOrderBy;
    /**
     * The SQL LIMIT
     */
    private String mLimit;
    /**
     * The SQL OFFSET
     */
    private String mOffset;

    /**
     * Constructs this class with the specified {@link com.raizlabs.android.dbflow.config.FlowManager}
     * and {@link From} chunk
     *
     * @param whereBase The FROM or SET statement chunk
     */
    public Where(WhereBase<ModelClass> whereBase) {
        mWhereBase = whereBase;
        mManager = FlowManager.getDatabaseForTable(mWhereBase.getTable());
        mConditionQueryBuilder = new ConditionQueryBuilder<>(mWhereBase.getTable());
        mHaving = new ConditionQueryBuilder<>(mWhereBase.getTable());
    }

    /**
     * Defines the full SQL clause for the WHERE statement
     *
     * @param whereClause The SQL after WHERE . ex: columnName = "name" AND ID = 0
     * @param args        The optional arguments for the wher clause.
     * @return
     */
    public Where<ModelClass> whereClause(String whereClause, Object... args) {
        mConditionQueryBuilder.append(whereClause, args);
        return this;
    }

    /**
     * Defines the {@link com.raizlabs.android.dbflow.sql.builder.ConditionQueryBuilder} that will build this SQL statement
     *
     * @param conditionQueryBuilder Helps build the SQL after WHERE
     * @return
     */
    public Where<ModelClass> whereQuery(ConditionQueryBuilder<ModelClass> conditionQueryBuilder) {
        if (conditionQueryBuilder != null) {
            mConditionQueryBuilder = conditionQueryBuilder;
        }
        return this;
    }

    /**
     * Adds a param to the WHERE clause with the "=" operator
     *
     * @param columnName The name of column
     * @param value      the value of column
     * @return
     */
    public Where<ModelClass> and(String columnName, Object value) {
        mConditionQueryBuilder.putCondition(columnName, value);
        return this;
    }

    /**
     * Adds a param to the WHERE clause with a custom operator.
     *
     * @param columnName The name of column
     * @param operator   The operator to use. Ex: "=", "<", etc.
     * @param value      The value of the column
     * @return
     */
    public Where<ModelClass> and(String columnName, String operator, Object value) {
        mConditionQueryBuilder.putCondition(columnName, operator, value);
        return this;
    }

    /**
     * Adds a param to the WHERE clause with the custom {@link com.raizlabs.android.dbflow.sql.builder.Condition}
     *
     * @param condition The {@link com.raizlabs.android.dbflow.sql.builder.Condition} to use
     * @return
     */
    public Where<ModelClass> and(Condition condition) {
        mConditionQueryBuilder.and(condition);
        return this;
    }

    /**
     * Appends an OR with a Condition to the WHERE clause with the specified {@link com.raizlabs.android.dbflow.sql.builder.Condition}
     *
     * @param condition
     * @return
     */
    public Where<ModelClass> or(Condition condition) {
        mConditionQueryBuilder.or(condition);
        return this;
    }

    /**
     * Adds a bunch of {@link com.raizlabs.android.dbflow.sql.builder.Condition} to this builder.
     *
     * @param conditions The list of {@link com.raizlabs.android.dbflow.sql.builder.Condition}
     * @return
     */
    public Where<ModelClass> andThese(List<Condition> conditions) {
        mConditionQueryBuilder.putConditions(conditions);
        return this;
    }

    /**
     * Adds a bunch of {@link com.raizlabs.android.dbflow.sql.builder.Condition} to this builder.
     *
     * @param conditions The array of {@link com.raizlabs.android.dbflow.sql.builder.Condition}
     * @return
     */
    public Where<ModelClass> andThese(Condition... conditions) {
        mConditionQueryBuilder.putConditions(conditions);
        return this;
    }

    /**
     * Defines a SQL GROUP BY statement without the GROUP BY.
     *
     * @param groupBy
     * @return
     */
    public Where<ModelClass> groupBy(QueryBuilder groupBy) {
        mGroupBy = groupBy.getQuery();
        return this;
    }

    /**
     * Defines a SQL HAVING statement without the HAVING.
     *
     * @param conditions The array of {@link com.raizlabs.android.dbflow.sql.builder.Condition}
     * @return
     */
    public Where<ModelClass> having(Condition... conditions) {
        mHaving.putConditions(conditions);
        return this;
    }

    /**
     * Defines a SQL ORDER BY statement without the ORDER BY.
     *
     * @param ascending If we should be in ascending order
     * @return
     */
    public Where<ModelClass> orderBy(boolean ascending, String... columns) {
        mOrderBy = new QueryBuilder().appendArray(columns).appendSpace().append(ascending ? "ASC" : "DESC").getQuery();
        return this;
    }

    /**
     * Defines a SQL ORDER BY statement without the ORDER BY.
     *
     * @param orderby The orderBy command
     * @return
     */
    public Where<ModelClass> orderBy(String orderby) {
        mOrderBy = orderby;
        return this;
    }

    /**
     * Defines a SQL LIMIT statement without the LIMIT.
     *
     * @param limit
     * @return
     */
    public Where<ModelClass> limit(Object limit) {
        mLimit = String.valueOf(limit);
        return this;
    }

    /**
     * Defines a SQL OFFSET statement without the OFFSET.
     *
     * @param offset
     * @return
     */
    public Where<ModelClass> offset(Object offset) {
        mOffset = String.valueOf(offset);
        return this;
    }

    /**
     * Executes a SQL statement that retrieves the count of results in the DB.
     *
     * @return The number of rows this query returns
     */
    public long count() {
        long count;
        if (((mWhereBase.getQueryBuilderBase() instanceof From) && (((From) mWhereBase.getQueryBuilderBase()).getQueryBuilderBase()) instanceof Update)
                || mWhereBase.getQueryBuilderBase() instanceof Delete) {
            count = SQLiteCompatibilityUtils.executeUpdateDelete(mManager.getWritableDatabase(), getQuery());
        } else {
            count = DatabaseUtils.longForQuery(mManager.getWritableDatabase(), getQuery(), null);
        }
        return count;
    }

    @Override
    public String getQuery() {
        String fromQuery = mWhereBase.getQuery();
        QueryBuilder queryBuilder = new QueryBuilder().append(fromQuery);

        queryBuilder.appendQualifier("WHERE", mConditionQueryBuilder.getQuery())
                .appendQualifier("GROUP BY", mGroupBy)
                .appendQualifier("HAVING", mHaving.getQuery())
                .appendQualifier("ORDER BY", mOrderBy)
                .appendQualifier("LIMIT", mLimit)
                .appendQualifier("OFFSET", mOffset);

        // Don't wast time building the string
        // unless we're going to log it.
        if (FlowLog.isEnabled(FlowLog.Level.V)) {
            FlowLog.log(FlowLog.Level.V, queryBuilder.getQuery());
        }

        return queryBuilder.getQuery();
    }

    /**
     * Run this query and returns the {@link android.database.Cursor} for it
     *
     * @return the Sqlite {@link android.database.Cursor} from this query
     */
    @Override
    public Cursor query() {
        // Query the sql here
        Cursor cursor = null;
        String query = getQuery();
        if (mWhereBase.getQueryBuilderBase() instanceof Select) {
            cursor = mManager.getWritableDatabase().rawQuery(query, null);
        } else {
            mManager.getWritableDatabase().execSQL(query);
        }

        return cursor;
    }

    @Override
    public void queryClose() {
        Cursor query = query();
        if (query != null) {
            query.close();
        }
    }

    /**
     * Queries for all of the results this statement returns from a DB cursor in the form of the {@link ModelClass}
     *
     * @return All of the entries in the DB converted into {@link ModelClass}
     */
    @Override
    public List<ModelClass> queryList() {
        checkSelect("query");
        return SqlUtils.queryList(mWhereBase.getTable(), getQuery());
    }

    protected void checkSelect(String methodName) {
        if (!(mWhereBase.getQueryBuilderBase() instanceof Select)) {
            throw new IllegalArgumentException("Please use " + methodName + "(). The beginning is not a Select");
        }
    }

    /**
     * Queries and returns only the first {@link ModelClass} result from the DB.
     *
     * @return The first result of this query. Note: this query may return more than one from the DB.
     */
    @Override
    public ModelClass querySingle() {
        checkSelect("query");
        return SqlUtils.querySingle(mWhereBase.getTable(), getQuery());
    }

    @Override
    public FlowCursorList<ModelClass> queryCursorList() {
        return new FlowCursorList<>(false, this);
    }

    @Override
<<<<<<< HEAD
    public FlowCursorList<ModelClass> queryCursorList() {
        return new FlowCursorList<>(false, this);
    }

    @Override
    public FlowTableList<ModelClass> queryTableList() {
        return new FlowTableList<>(this);
=======
    public FlowQueryList<ModelClass> queryTableList() {
        return new FlowQueryList<>(this);
    }

    @Override
    public AsyncQuery<ModelClass> async() {
        return new AsyncQuery<>(this, TransactionManager.getInstance());
>>>>>>> ba50ff34
    }

    /**
     * Returns whether the DB {@link android.database.Cursor} returns with a count of at least 1
     *
     * @return if {@link android.database.Cursor}.count > 0
     */
    public boolean hasData() {
        checkSelect("query");
        return SqlUtils.hasData(mWhereBase.getTable(), getQuery());
    }

    @Override
    public Class<ModelClass> getTable() {
        return mWhereBase.getTable();
    }

    @Override
    public String toString() {
        return getQuery();
    }
}<|MERGE_RESOLUTION|>--- conflicted
+++ resolved
@@ -330,15 +330,6 @@
     }
 
     @Override
-<<<<<<< HEAD
-    public FlowCursorList<ModelClass> queryCursorList() {
-        return new FlowCursorList<>(false, this);
-    }
-
-    @Override
-    public FlowTableList<ModelClass> queryTableList() {
-        return new FlowTableList<>(this);
-=======
     public FlowQueryList<ModelClass> queryTableList() {
         return new FlowQueryList<>(this);
     }
@@ -346,7 +337,6 @@
     @Override
     public AsyncQuery<ModelClass> async() {
         return new AsyncQuery<>(this, TransactionManager.getInstance());
->>>>>>> ba50ff34
     }
 
     /**
