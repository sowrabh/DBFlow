--- conflicted
+++ resolved
@@ -8,38 +8,22 @@
     /**
      * Saves the object in the DB.
      */
-<<<<<<< HEAD
-    void save(boolean async);
-=======
-    public void save();
->>>>>>> ba50ff34
+    void save();
 
     /**
      * Deletes the object in the DB
      */
-<<<<<<< HEAD
-    void delete(boolean async);
-=======
-    public void delete();
->>>>>>> ba50ff34
+    void delete();
 
     /**
      * Updates an object in the DB
      */
-<<<<<<< HEAD
-    void update(boolean async);
-=======
-    public void update();
->>>>>>> ba50ff34
+    void update();
 
     /**
      * Inserts the object into the DB
      */
-<<<<<<< HEAD
-    void insert(boolean async);
-=======
-    public void insert();
->>>>>>> ba50ff34
+    void insert();
 
     /**
      * Returns whether this Model exists or not
