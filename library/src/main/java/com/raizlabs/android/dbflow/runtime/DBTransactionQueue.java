--- conflicted
+++ resolved
@@ -30,13 +30,8 @@
      */
     public DBTransactionQueue(String name, TransactionManager transactionManager) {
         super(name);
-<<<<<<< HEAD
-
+        mManager = transactionManager;
         mQueue = new PriorityBlockingQueue<>();
-=======
-        mManager = transactionManager;
-        mQueue = new PriorityBlockingQueue<BaseTransaction>();
->>>>>>> ba50ff34
     }
 
     @SuppressWarnings("unchecked")
