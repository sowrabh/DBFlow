package com.raizlabs.android.dbflow.config;

import android.content.Context;
import android.database.sqlite.SQLiteDatabase;

import com.raizlabs.android.dbflow.DatabaseHelperListener;
import com.raizlabs.android.dbflow.sql.migration.Migration;
import com.raizlabs.android.dbflow.structure.BaseModelView;
import com.raizlabs.android.dbflow.structure.Model;
import com.raizlabs.android.dbflow.structure.ModelAdapter;
import com.raizlabs.android.dbflow.structure.ModelViewAdapter;
import com.raizlabs.android.dbflow.structure.container.ContainerAdapter;

import java.util.ArrayList;
import java.util.HashMap;
import java.util.List;
import java.util.Map;

/**
 * Author: andrewgrosner
 * Description: The main interface that all Flow Managers implement. This is for internal usage only
 * as it will be generated for every {@link com.raizlabs.android.dbflow.annotation.Database}.
 */
public abstract class BaseDatabaseDefinition {

    final Map<Integer, List<Migration>> mMigrationMap = new HashMap<>();

    final List<Class<? extends Model>> mModels = new ArrayList<>();

    final Map<Class<? extends Model>, ModelAdapter> mModelAdapters = new HashMap<>();

    final Map<String, Class<? extends Model>> mModelTableNames = new HashMap<>();

    final Map<Class<? extends Model>, ContainerAdapter> mModelContainerAdapters = new HashMap<>();

    final List<Class<? extends BaseModelView>> mModelViews = new ArrayList<>();

    final Map<Class<? extends BaseModelView>, ModelViewAdapter> mModelViewAdapterMap = new HashMap<>();

    /**
     * The helper that manages database changes and initialization
     */
    private FlowSQLiteOpenHelper mHelper;

    /**
     * Allows for the app to listen for database changes.
     */
    private DatabaseHelperListener mHelperListener;

    /**
     * Used when resetting the DB
     */
    private boolean isResetting = false;

    /**
     * @return a list of all model classes in this database.
     */
    List<Class<? extends Model>> getModelClasses() {
        return mModels;
    }

    /**
     * Internal method used to create the database schema.
     *
     * @return List of Model Adapters
     */
    List<ModelAdapter> getModelAdapters() {
        return new ArrayList<>(mModelAdapters.values());
    }

    /**
     * Returns the associated {@link com.raizlabs.android.dbflow.structure.ModelAdapter} within this database for
     * the specified table. If the Model is missing the {@link com.raizlabs.android.dbflow.annotation.Table} annotation,
<<<<<<< HEAD
     * this will return null.
=======
     * this will fail.
>>>>>>> 2f007d46
     *
     * @param table The model that exists in this database.
     * @return The ModelAdapter for the table.
     */
    ModelAdapter getModelAdapterForTable(Class<? extends Model> table) {
        return mModelAdapters.get(table);
    }

    /**
     * @param tableName The name of the table in this db.
     * @return The associated {@link com.raizlabs.android.dbflow.structure.ModelAdapter} within this database for the specified table name.
     * If the Model is missing the {@link com.raizlabs.android.dbflow.annotation.Table} annotation, this will return null.
     */
    public Class<? extends Model> getModelClassForName(String tableName) {
        return mModelTableNames.get(tableName);
    }

    /**
     * @param table The table that has a {@link com.raizlabs.android.dbflow.annotation.ContainerAdapter} annotation.
     * @return the associated {@link com.raizlabs.android.dbflow.structure.container.ContainerAdapter} within this
     * database for the specified table. These are used for {@link com.raizlabs.android.dbflow.structure.container.ModelContainer}
     * and require {@link com.raizlabs.android.dbflow.structure.Model} to add the {@link com.raizlabs.android.dbflow.annotation.ContainerAdapter}.
<<<<<<< HEAD
     *
     * @param table
     * @return
=======
>>>>>>> 2f007d46
     */
    public ContainerAdapter getModelContainerAdapterForTable(Class<? extends Model> table) {
        return mModelContainerAdapters.get(table);
    }

    /**
     * @return the {@link com.raizlabs.android.dbflow.structure.BaseModelView} list for this database.
     */
    List<Class<? extends BaseModelView>> getModelViews() {
        return mModelViews;
    }

    /**
     * @param table the VIEW class to retrieve the ModelViewAdapter from.
     * @return the associated {@link com.raizlabs.android.dbflow.structure.ModelViewAdapter} for the specified table.
     */
    ModelViewAdapter getModelViewAdapterForTable(Class<? extends BaseModelView> table) {
        return mModelViewAdapterMap.get(table);
    }

    /**
     * @return The list of {@link com.raizlabs.android.dbflow.structure.ModelViewAdapter}. Internal method for
     * creating model views in the DB.
     */
    List<ModelViewAdapter> getModelViewAdapters() {
        return new ArrayList<>(mModelViewAdapterMap.values());
    }

    /**
     * @return The map of migrations to DB version
     */
    Map<Integer, List<Migration>> getMigrations() {
        return mMigrationMap;
    }

    FlowSQLiteOpenHelper getHelper() {
        if (mHelper == null) {
            mHelper = new FlowSQLiteOpenHelper(this, mInternalHelperListener);
        }
        return mHelper;
    }

    public SQLiteDatabase getWritableDatabase() {
        return getHelper().getWritableDatabase();
    }

    /**
     * Register to listen for database changes
     *
     * @param databaseHelperListener Listens for DB changes
     */
    public void setHelperListener(DatabaseHelperListener databaseHelperListener) {
        mHelperListener = databaseHelperListener;
    }

    /**
     * @return The name of this database as defined in {@link com.raizlabs.android.dbflow.annotation.Database}
     */
    public abstract String getDatabaseName();

    /**
     * @return The file name that this database points to
     */
    public String getDatabaseFileName() {
        return getDatabaseName() + ".db";
    }

    /**
     * @return The version of the database currently.
     */
    public abstract int getDatabaseVersion();

    /**
     * @return True if the {@link com.raizlabs.android.dbflow.annotation.Database#consistencyCheckEnabled()} annotation is true.
     */
    public abstract boolean areConsistencyChecksEnabled();

    /**
     * @return True if the {@link com.raizlabs.android.dbflow.annotation.Database#foreignKeysSupported()} annotation is true.
     */
    public abstract boolean isForeignKeysSupported();

    /**
     * @return True if the {@link com.raizlabs.android.dbflow.annotation.Database#backupEnabled()} annotation is true.
     */
    public abstract boolean backupEnabled();

    /**
<<<<<<< HEAD
     * Performs a full deletion of this database.
=======
     * Performs a full deletion of this database. Reopens the {@link com.raizlabs.android.dbflow.config.FlowSQLiteOpenHelper} as well.
>>>>>>> 2f007d46
     *
     * @param context Where the database resides
     */
    public void reset(Context context) {
        if (!isResetting) {
            isResetting = true;
            context.deleteDatabase(getDatabaseFileName());
            mHelper = new FlowSQLiteOpenHelper(this, mInternalHelperListener);
            isResetting = false;
        }
    }

    /**
     * @return True if the database is ok. If backups are enabled, we restore from backup and will
     * override the return value if it replaces the main DB.
     */
    public boolean isDatabaseIntegrityOk() {
        return getHelper().isDatabaseIntegrityOk();
    }

    /**
     * Saves the database as a backup on the {@link com.raizlabs.android.dbflow.runtime.DBTransactionQueue}. This will
     * create a THIRD database to use as a backup to the backup in case somehow the overwrite fails.
     *
     * @throws java.lang.IllegalStateException if {@link com.raizlabs.android.dbflow.annotation.Database#backupEnabled()}
     *                                         or {@link com.raizlabs.android.dbflow.annotation.Database#consistencyCheckEnabled()} is not enabled.
     */
    public void backupDatabase() {
        getHelper().backupDB();
    }

    private final DatabaseHelperListener mInternalHelperListener = new DatabaseHelperListener() {
        @Override
        public void onOpen(SQLiteDatabase database) {
            if (mHelperListener != null) {
                mHelperListener.onOpen(database);
            }
        }

        @Override
        public void onCreate(SQLiteDatabase database) {
            if (mHelperListener != null) {
                mHelperListener.onCreate(database);
            }
        }

        @Override
        public void onUpgrade(SQLiteDatabase database, int oldVersion, int newVersion) {
            if (mHelperListener != null) {
                mHelperListener.onUpgrade(database, oldVersion, newVersion);
            }
        }
    };
}<|MERGE_RESOLUTION|>--- conflicted
+++ resolved
@@ -71,11 +71,7 @@
     /**
      * Returns the associated {@link com.raizlabs.android.dbflow.structure.ModelAdapter} within this database for
      * the specified table. If the Model is missing the {@link com.raizlabs.android.dbflow.annotation.Table} annotation,
-<<<<<<< HEAD
      * this will return null.
-=======
-     * this will fail.
->>>>>>> 2f007d46
      *
      * @param table The model that exists in this database.
      * @return The ModelAdapter for the table.
@@ -98,12 +94,6 @@
      * @return the associated {@link com.raizlabs.android.dbflow.structure.container.ContainerAdapter} within this
      * database for the specified table. These are used for {@link com.raizlabs.android.dbflow.structure.container.ModelContainer}
      * and require {@link com.raizlabs.android.dbflow.structure.Model} to add the {@link com.raizlabs.android.dbflow.annotation.ContainerAdapter}.
-<<<<<<< HEAD
-     *
-     * @param table
-     * @return
-=======
->>>>>>> 2f007d46
      */
     public ContainerAdapter getModelContainerAdapterForTable(Class<? extends Model> table) {
         return mModelContainerAdapters.get(table);
@@ -192,11 +182,7 @@
     public abstract boolean backupEnabled();
 
     /**
-<<<<<<< HEAD
-     * Performs a full deletion of this database.
-=======
      * Performs a full deletion of this database. Reopens the {@link com.raizlabs.android.dbflow.config.FlowSQLiteOpenHelper} as well.
->>>>>>> 2f007d46
      *
      * @param context Where the database resides
      */
