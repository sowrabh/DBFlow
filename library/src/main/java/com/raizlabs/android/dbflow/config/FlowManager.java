--- conflicted
+++ resolved
@@ -50,7 +50,6 @@
     }
 
     /**
-<<<<<<< HEAD
      * @param databaseName The name of the database. Will throw an exception if the database doesn't exist.
      * @param tableName    The name of the table in the DB.
      * @return The associated table class for the specified name.
@@ -70,14 +69,8 @@
     }
 
     /**
-     * Returns the corresponding {@link com.raizlabs.android.dbflow.config.FlowManager} for the specified model
-     *
-     * @param table
-     * @return
-=======
      * @param table The table to lookup the database for.
      * @returnthe corresponding {@link com.raizlabs.android.dbflow.config.BaseDatabaseDefinition} for the specified model
->>>>>>> 2f007d46
      */
     public static BaseDatabaseDefinition getDatabaseForTable(Class<? extends Model> table) {
         getDatabaseHolder();
@@ -230,9 +223,6 @@
     /**
      * Checks a standard database helper for integrity using quick_check(1).
      *
-<<<<<<< HEAD
-     * @param helper
-=======
      * @param databaseName The name of the database to check. Will thrown an exception if it does not exist.
      * @return true if it's integrity is OK.
      */
@@ -245,7 +235,6 @@
      * Checks a standard database helper for integrity using quick_check(1).
      *
      * @param helper The helper to user to look up integrity.
->>>>>>> 2f007d46
      * @return true if it's integrity is OK.
      */
     public static boolean isDatabaseIntegrityOk(SQLiteOpenHelper helper) {
