--- conflicted
+++ resolved
@@ -1,269 +1,266 @@
-# Creating Tables and Database Structure
-
-## Creating Your Database
-
-Creating databases are _dead-simple_ with DBFlow. Simply define a placeholder ```@Database``` class:
-
-```java
-
-@Database(name = AppDatabase.NAME, version = AppDatabase.VERSION)
-public class AppDatabase {
-
-  public static final String NAME = "AppDatabase";
-
-  public static final int VERSION = 1;
-}
-
-
-```
-
-_P.S._ you can define as many ```@Database``` as you like as long as the names are unique.
-
-### Global insertConflict and updateConflict
-
-You can apply global values to each table (when not explicitly specified) by defining the ```insertConflict()``` and ```updateConflict()```
-
-### Kotlin Support
-
-To support Kotlin, you can define a ```generatedClassSeparator()```
-that works for it. Simply add:
-
-```java
-
-@Database(generatedClassSeparator = "_", ...)
-
-```
-
-#### Advanced Usage
-
-There are some advanced features that you can utilize:
-
-```consistencyChecksEnabled()``` will run a ```PRAGMA quick_check(1)``` whenever the database is opened. If it fails, it will attempt to copy a prepackaged database.
-
-```backupEnabled()``` enables back up on the database by calling
-```
-FlowManager.getDatabaseForTable(table).backupDB()
-```
-
-Note: This creates a temporary _third_ database in case of a failed backup.
-
-
-
-## Model & Creation
-
-Add the ```@Table``` annotation and extend the ```BaseModel``` class. Also you may implement ```Model``` if you want to provide your own
-custom implementation. As a convenience, the library provides the ```BaseModel``` class that contains the default implementation for ```Model```.
-
-Features:
-  1. Nested ```Model``` defined as a ```Column.FOREIGN_KEY``` enables 1-1 relationships
-  2. Any default java class is supported such as the primitives, boxed primitives, and ```String```.
-  3. A non-default object with a ```TypeConverter``` is also saveable.
-  4. Multiple primary keys are supported (composite primary key)
-
-A limitations on using ```Model```:
-  1. All ```Model``` **MUST HAVE A DEFAULT CONSTRUCTOR**. We will load the data into the ```Model``` and use the default constructor.
-  2. Subclassing works as one would expect: the library gathers all inherited fields annotated with ```@Column``` and count those as rows in the current class's database.
-    _Note: If you request an option to turn this off, I may add that in a further release._
-  3. Column names default to the field name as a convenience, but if the name of your fields change you will need to specify the column name.
-  4. All fields must be ```public``` or package private as the ```ModelAdapter``` class needs access to them.
-  _If anyone knows how to manipulate byte-code to allow private classes, let me know_
-  5. All model class definitions must be top-level (in their own file) and ```public``` or package private.
-
-
-### Sample Model
-
-This is an example of a ```Model``` class with a primary key (at least one is required) and another field.
-
-```java
-@Table(databaseName = AppDatabase.NAME)
-public class TestModel extends BaseModel {
-
-    // All tables must have a least one primary key
-    @Column(columnType = Column.PRIMARY_KEY)
-    String name;
-
-    // By default the column name is the field name
-    @Column
-    int randomNumber;
-
-}
-
-```
-
-### SQLite Views
-
-```ModelView``` are database view classes that operate similar to ```Model``` classes except they correspond to an Sqlite ```VIEW```.
-
-They contain some SQLite and library limitations:
-  1. The fields must be identical to the fields in the corresponding ```Model```.
-  2. The ```query()``` clause must be defined in the ```@ModelView``` annotation
-  3. You cannot **INSERT**, **UPDATE**, or **DELETE**. They are read-only in SQLite.
-  Any call to ```insert(async)```, ```update(async)```, ```save(async)```, or ```delete(async)``` will throw
-  an ```InvalidSqlViewOperationException```
-  4. Cannot have any kind of keys, primary or foreign, thus nested ```Model``` objects will not work.
-
-```BaseModelView``` implements ```Model``` so that it can be used in other instances on equal footing.
-
-#### Example
-
-Given a standard ```Model```:
-
-```java
-
-@Table(databaseName = AppDatabase.NAME)
-public class AModel extends BaseModel {
-
-    @Column(columnType = Column.PRIMARY_KEY)
-    String name;
-
-    @Column
-    long time;
-
-    @Column(columnType = Column.FOREIGN_KEY,
-            references = {@ForeignKeyReference(columnType = String.class, columnName = "otherModel", foreignColumnName = "name")})
-    OtherModel model;
-
-    @Column
-    Date date;
-
-}
-
-
-```
-
-We can create  ```VIEW``` based off of it as such:
-
-```java
-
-@ModelView(query = "SELECT time from AModel where time > 0",
-  databaseName = AppDatabase.NAME)
-public class AModelView extends BaseModelView<AModel> {
-
-    @Column
-    long time;
-}
-
-```
-
-Unfortunately, for now, we cannot use the generated ```$Table``` classes within the annotation as the compiler will not understand the variable passed.
-
-## Utilizing a Relational Database
-
-In this library we currently only officially support 1-1 relationships using the ```Column.FOREIGN_KEY``` property on the ```@Column``` annotation.
-For 1 to many, we suggest using lazy-loading for maximum performance.
-
-## One To One
-
-Use the ```ColumnType.FOREIGN_KEY``` to enable **one-to-one** relationships. For example:
-
-```java
-
-  @Column(columnType = Column.FOREIGN_KEY,
-    references = {@ForeignKeyReference(columnName = "columnInTable", columnType = String.class, foreignColumnName = "columnInForeignKeyTable"),
-                 @ForeignKeyReference(columnName = "column2InTable", columnType = String.class, foreignColumnName = "column2InForeignKeyTable")})
-  SomeOtherTable object;
-
-```
-
-### Foreign Key Container
-
-We strongly prefer you use a ```ForeignKeyContainer``` and ```saveForeignKeyModel() = false``` for maximum performance gain.
-
-```saveForeignKeyModel()``` if true, whenever the current table is saved, the foreign key object is saved. For maximum performance gain and situations where we are saving many items with same reference, this becomes inefficient over time. Setting this to false results in you having to manage it yourself.
-
-```java
-
-  @Column(columnType = Column.FOREIGN_KEY,
-    references = {@ForeignKeyReference(columnName = "columnInTable", columnType = String.class, foreignColumnName = "columnInForeignKeyTable"),
-                 @ForeignKeyReference(columnName = "column2InTable", columnType = String.class, foreignColumnName = "column2InForeignKeyTable")},
-    saveForeignKeyModel = false)
-  ForeignKeyContainer<SomeOtherTable> object;
-
-```
-
-To lazy-retrieve the ```Model```, call ```object.toModel()```.
-
-### ForeignKeyReference
-
-Note that the number of ```@ForeignKeyReference``` must match the number of primary keys in the foreign table.
-
-```@ForeignKeyReference``` describes three fields:
-  1. columnName: The name of the current table's column for this field
-  2. columnType: The type of the field, must be the same between the current table and foreign table.
-  3. foreignColumnName: The name of the column in the foreign table
-
-In the original example, this field will load the foreign field up automatically when this model is loaded from the DB. __When using the second example, we do not save the contained foreign key object to save on speed when we expect the reference to remain unchanged.__ Also the ```ForeignKeyContainer``` will hold onto data from the load until calling ```toModel()``` to prevent unnecessary DB lookups for maximum performance gain on load.
-
-### One-to-Many
-
-In order to support **one-to-many**, create a method to retrieve the list of ```Model``` objects from the DB using lazy-loading.
-
-Following from our previous sample, the preferred method of retrieval is through **lazy-instantiation**. Adding this to the original class:
-
-```java
-
-@Table(databaseName = AppDatabase.NAME)
-public class TestModel extends BaseModel {
-
-    // All tables must have a least one primary key
-    @Column(columnType = Column.PRIMARY_KEY)
-    String name;
-
-    // By default the column name is the field name
-    @Column
-    int randomNumber;
-
-    private List<TestManyModel> testManyModels;
-
-    public List<TestManyModel> getTestManyModels() {
-       if(testManyModels == null) {
-         testManyModels = Select.all(TestManyModels.class,
-                          Condition.column(TestManyModels$Table.TESTMODELNAME).is(name));
-       }
-       return testManyModels;
-    }
-}
-
-<<<<<<< HEAD
-=======
-```
-
-## Advanced Table Features
-
-### All Fields as Columns
-
-As other libraries do, you can set ```@Table(allFields = true)``` to turn on the ability to use all public/package private, non-final, and non-static fields as ```@Column```. You still are required to provide a primary key column field.
-
-
-### Unique Groups
-
-In Sqlite you can define any number of columns as having a "unique" relationship, meaning the combination of one or more rows must be unique accross the whole table. 
-
-```SQL
-
-UNIQUE('name', 'number') ON CONFLICT FAIL, UNIQUE('name', 'address') ON CONFLICT ROLLBACK
-
-```
-
-To make use: 
-
-```java
-
-@Table(databaseName = AppDatabase.NAME,
-  uniqueColumnGroups = {@UniqueGroup(groupNumber = 1, uniqueConflict = ConflictAction.FAIL),
-                        @UniqueGroup(groupNumber = 2, uniqueConflict = ConflictAction.ROLLBACK)
-public class UniqueModel extends BaseModel {
-
-  @Column(columnType = Column.PRIMARY_KEY, uniqueGroups = {1,2})
-  String name;
-  
-  @Column(uniqueGroups = 1)
-  String number;
-  
-  @Column(uniqueGroups = 2)
-  String address;
-
-}
-
->>>>>>> fb8f5414
-```
+# Creating Tables and Database Structure
+
+## Creating Your Database
+
+Creating databases are _dead-simple_ with DBFlow. Simply define a placeholder ```@Database``` class:
+
+```java
+
+@Database(name = AppDatabase.NAME, version = AppDatabase.VERSION)
+public class AppDatabase {
+
+  public static final String NAME = "AppDatabase";
+
+  public static final int VERSION = 1;
+}
+
+
+```
+
+_P.S._ you can define as many ```@Database``` as you like as long as the names are unique.
+
+### Global insertConflict and updateConflict
+
+You can apply global values to each table (when not explicitly specified) by defining the ```insertConflict()``` and ```updateConflict()```
+
+### Kotlin Support
+
+To support Kotlin, you can define a ```generatedClassSeparator()```
+that works for it. Simply add:
+
+```java
+
+@Database(generatedClassSeparator = "_", ...)
+
+```
+
+#### Advanced Usage
+
+There are some advanced features that you can utilize:
+
+```consistencyChecksEnabled()``` will run a ```PRAGMA quick_check(1)``` whenever the database is opened. If it fails, it will attempt to copy a prepackaged database.
+
+```backupEnabled()``` enables back up on the database by calling
+```
+FlowManager.getDatabaseForTable(table).backupDB()
+```
+
+Note: This creates a temporary _third_ database in case of a failed backup.
+
+
+
+## Model & Creation
+
+Add the ```@Table``` annotation and extend the ```BaseModel``` class. Also you may implement ```Model``` if you want to provide your own
+custom implementation. As a convenience, the library provides the ```BaseModel``` class that contains the default implementation for ```Model```.
+
+Features:
+  1. Nested ```Model``` defined as a ```Column.FOREIGN_KEY``` enables 1-1 relationships
+  2. Any default java class is supported such as the primitives, boxed primitives, and ```String```.
+  3. A non-default object with a ```TypeConverter``` is also saveable.
+  4. Multiple primary keys are supported (composite primary key)
+
+A limitations on using ```Model```:
+  1. All ```Model``` **MUST HAVE A DEFAULT CONSTRUCTOR**. We will load the data into the ```Model``` and use the default constructor.
+  2. Subclassing works as one would expect: the library gathers all inherited fields annotated with ```@Column``` and count those as rows in the current class's database.
+    _Note: If you request an option to turn this off, I may add that in a further release._
+  3. Column names default to the field name as a convenience, but if the name of your fields change you will need to specify the column name.
+  4. All fields must be ```public``` or package private as the ```ModelAdapter``` class needs access to them.
+  _If anyone knows how to manipulate byte-code to allow private classes, let me know_
+  5. All model class definitions must be top-level (in their own file) and ```public``` or package private.
+
+
+### Sample Model
+
+This is an example of a ```Model``` class with a primary key (at least one is required) and another field.
+
+```java
+@Table(databaseName = AppDatabase.NAME)
+public class TestModel extends BaseModel {
+
+    // All tables must have a least one primary key
+    @Column(columnType = Column.PRIMARY_KEY)
+    String name;
+
+    // By default the column name is the field name
+    @Column
+    int randomNumber;
+
+}
+
+```
+
+### SQLite Views
+
+```ModelView``` are database view classes that operate similar to ```Model``` classes except they correspond to an Sqlite ```VIEW```.
+
+They contain some SQLite and library limitations:
+  1. The fields must be identical to the fields in the corresponding ```Model```.
+  2. The ```query()``` clause must be defined in the ```@ModelView``` annotation
+  3. You cannot **INSERT**, **UPDATE**, or **DELETE**. They are read-only in SQLite.
+  Any call to ```insert(async)```, ```update(async)```, ```save(async)```, or ```delete(async)``` will throw
+  an ```InvalidSqlViewOperationException```
+  4. Cannot have any kind of keys, primary or foreign, thus nested ```Model``` objects will not work.
+
+```BaseModelView``` implements ```Model``` so that it can be used in other instances on equal footing.
+
+#### Example
+
+Given a standard ```Model```:
+
+```java
+
+@Table(databaseName = AppDatabase.NAME)
+public class AModel extends BaseModel {
+
+    @Column(columnType = Column.PRIMARY_KEY)
+    String name;
+
+    @Column
+    long time;
+
+    @Column(columnType = Column.FOREIGN_KEY,
+            references = {@ForeignKeyReference(columnType = String.class, columnName = "otherModel", foreignColumnName = "name")})
+    OtherModel model;
+
+    @Column
+    Date date;
+
+}
+
+
+```
+
+We can create  ```VIEW``` based off of it as such:
+
+```java
+
+@ModelView(query = "SELECT time from AModel where time > 0",
+  databaseName = AppDatabase.NAME)
+public class AModelView extends BaseModelView<AModel> {
+
+    @Column
+    long time;
+}
+
+```
+
+Unfortunately, for now, we cannot use the generated ```$Table``` classes within the annotation as the compiler will not understand the variable passed.
+
+## Utilizing a Relational Database
+
+In this library we currently only officially support 1-1 relationships using the ```Column.FOREIGN_KEY``` property on the ```@Column``` annotation.
+For 1 to many, we suggest using lazy-loading for maximum performance.
+
+## One To One
+
+Use the ```ColumnType.FOREIGN_KEY``` to enable **one-to-one** relationships. For example:
+
+```java
+
+  @Column(columnType = Column.FOREIGN_KEY,
+    references = {@ForeignKeyReference(columnName = "columnInTable", columnType = String.class, foreignColumnName = "columnInForeignKeyTable"),
+                 @ForeignKeyReference(columnName = "column2InTable", columnType = String.class, foreignColumnName = "column2InForeignKeyTable")})
+  SomeOtherTable object;
+
+```
+
+### Foreign Key Container
+
+We strongly prefer you use a ```ForeignKeyContainer``` and ```saveForeignKeyModel() = false``` for maximum performance gain.
+
+```saveForeignKeyModel()``` if true, whenever the current table is saved, the foreign key object is saved. For maximum performance gain and situations where we are saving many items with same reference, this becomes inefficient over time. Setting this to false results in you having to manage it yourself.
+
+```java
+
+  @Column(columnType = Column.FOREIGN_KEY,
+    references = {@ForeignKeyReference(columnName = "columnInTable", columnType = String.class, foreignColumnName = "columnInForeignKeyTable"),
+                 @ForeignKeyReference(columnName = "column2InTable", columnType = String.class, foreignColumnName = "column2InForeignKeyTable")},
+    saveForeignKeyModel = false)
+  ForeignKeyContainer<SomeOtherTable> object;
+
+```
+
+To lazy-retrieve the ```Model```, call ```object.toModel()```.
+
+### ForeignKeyReference
+
+Note that the number of ```@ForeignKeyReference``` must match the number of primary keys in the foreign table.
+
+```@ForeignKeyReference``` describes three fields:
+  1. columnName: The name of the current table's column for this field
+  2. columnType: The type of the field, must be the same between the current table and foreign table.
+  3. foreignColumnName: The name of the column in the foreign table
+
+In the original example, this field will load the foreign field up automatically when this model is loaded from the DB. __When using the second example, we do not save the contained foreign key object to save on speed when we expect the reference to remain unchanged.__ Also the ```ForeignKeyContainer``` will hold onto data from the load until calling ```toModel()``` to prevent unnecessary DB lookups for maximum performance gain on load.
+
+### One-to-Many
+
+In order to support **one-to-many**, create a method to retrieve the list of ```Model``` objects from the DB using lazy-loading.
+
+Following from our previous sample, the preferred method of retrieval is through **lazy-instantiation**. Adding this to the original class:
+
+```java
+
+@Table(databaseName = AppDatabase.NAME)
+public class TestModel extends BaseModel {
+
+    // All tables must have a least one primary key
+    @Column(columnType = Column.PRIMARY_KEY)
+    String name;
+
+    // By default the column name is the field name
+    @Column
+    int randomNumber;
+
+    private List<TestManyModel> testManyModels;
+
+    public List<TestManyModel> getTestManyModels() {
+       if(testManyModels == null) {
+         testManyModels = Select.all(TestManyModels.class,
+                          Condition.column(TestManyModels$Table.TESTMODELNAME).is(name));
+       }
+       return testManyModels;
+    }
+}
+
+```
+
+## Advanced Table Features
+
+### All Fields as Columns
+
+As other libraries do, you can set ```@Table(allFields = true)``` to turn on the ability to use all public/package private, non-final, and non-static fields as ```@Column```. You still are required to provide a primary key column field.
+
+
+### Unique Groups
+
+In Sqlite you can define any number of columns as having a "unique" relationship, meaning the combination of one or more rows must be unique accross the whole table.
+
+```SQL
+
+UNIQUE('name', 'number') ON CONFLICT FAIL, UNIQUE('name', 'address') ON CONFLICT ROLLBACK
+
+```
+
+To make use:
+
+```java
+
+@Table(databaseName = AppDatabase.NAME,
+  uniqueColumnGroups = {@UniqueGroup(groupNumber = 1, uniqueConflict = ConflictAction.FAIL),
+                        @UniqueGroup(groupNumber = 2, uniqueConflict = ConflictAction.ROLLBACK)
+public class UniqueModel extends BaseModel {
+
+  @Column(columnType = Column.PRIMARY_KEY, uniqueGroups = {1,2})
+  String name;
+
+  @Column(uniqueGroups = 1)
+  String number;
+
+  @Column(uniqueGroups = 2)
+  String address;
+
+}
+
+```