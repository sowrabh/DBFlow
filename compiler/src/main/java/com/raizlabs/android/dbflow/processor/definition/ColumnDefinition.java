package com.raizlabs.android.dbflow.processor.definition;

import com.google.common.collect.Sets;
import com.raizlabs.android.dbflow.annotation.Column;
import com.raizlabs.android.dbflow.annotation.ConflictAction;
import com.raizlabs.android.dbflow.annotation.ContainerKey;
import com.raizlabs.android.dbflow.annotation.ForeignKeyReference;
import com.raizlabs.android.dbflow.processor.Classes;
import com.raizlabs.android.dbflow.processor.ProcessorUtils;
import com.raizlabs.android.dbflow.processor.model.ProcessorManager;
import com.raizlabs.android.dbflow.processor.model.builder.AdapterQueryBuilder;
import com.raizlabs.android.dbflow.processor.model.builder.MockConditionQueryBuilder;
import com.raizlabs.android.dbflow.processor.utils.ModelUtils;
import com.raizlabs.android.dbflow.processor.writer.FlowWriter;
import com.raizlabs.android.dbflow.sql.SQLiteType;
import com.squareup.javawriter.JavaWriter;

import java.io.IOException;
import java.util.ArrayList;
import java.util.List;
import java.util.concurrent.atomic.AtomicInteger;

import javax.lang.model.element.Modifier;
import javax.lang.model.element.TypeElement;
import javax.lang.model.element.VariableElement;
import javax.lang.model.type.ArrayType;
import javax.lang.model.type.DeclaredType;
import javax.lang.model.type.PrimitiveType;
import javax.lang.model.type.TypeMirror;
import javax.tools.Diagnostic;

/**
 * Author: andrewgrosner
 * Description:
 */
public class ColumnDefinition extends BaseDefinition implements FlowWriter {

    public String columnName;

    public String columnFieldName;

    public String columnFieldType;

    private String modelContainerType;

    public TypeElement modelType;

    public boolean hasTypeConverter = false;

    public int columnType;

    public Column column;

    public ForeignKeyReference[] foreignKeyReferences;

    public boolean isModel;

    public int length;

    /**
     * Whether this field is itself a model container
     */
    public boolean isModelContainer;

    public String containerKeyName;

    boolean saveModelForeignKey = true;

    public boolean notNull = false;

    public ConflictAction onNullConflict;

    public boolean unique = false;

    public List<Integer> uniqueGroups = new ArrayList<>();

    public ConflictAction onUniqueConflict;

    public String collate;

    public String defaultValue;

    public boolean isBoolean = false;

    public boolean columnFieldIsPrimitive = false;

    public ColumnDefinition(ProcessorManager processorManager, VariableElement element) {
        super(element, processorManager);

        column = element.getAnnotation(Column.class);
        if (column != null) {
            this.columnName = column.name().equals("") ? element.getSimpleName().toString() : column.name();
            this.saveModelForeignKey = column.saveForeignKeyModel();
            length = column.length();
            unique = column.unique();
            if (unique) {
                int[] groups = column.uniqueGroups();
                for (int group : groups) {
                    uniqueGroups.add(group);
                }
            }
            onUniqueConflict = column.onUniqueConflict();
            notNull = column.notNull();
            onNullConflict = column.onNullConflict();
            collate = column.collate();
            defaultValue = column.defaultValue();
        } else {
            this.columnName = element.getSimpleName().toString();
        }
        this.columnFieldName = element.getSimpleName().toString();
        this.columnFieldType = element.asType().toString();

        ContainerKey containerKey = element.getAnnotation(ContainerKey.class);
        if (containerKey != null) {
            containerKeyName = containerKey.value();
        } else {
            containerKeyName = columnName;
        }

        this.columnFieldIsPrimitive = element.asType().getKind().isPrimitive();
        if (columnFieldIsPrimitive) {
            this.modelType = processorManager.getTypeUtils().boxedClass((PrimitiveType) element.asType());
        } else {
            boolean isAModelContainer = false;
            DeclaredType declaredType = null;
            if (element.asType() instanceof DeclaredType) {
                declaredType = (DeclaredType) element.asType();
                isAModelContainer = !declaredType.getTypeArguments().isEmpty();
            } else if (element.asType() instanceof ArrayType) {
                processorManager.getMessager().printMessage(Diagnostic.Kind.ERROR, "Columns cannot be of array type.");
            }

            // TODO: not currently correctly supporting model containers as fields. Certainly is possible
            if (isAModelContainer) {
                isModelContainer = true;
                // TODO: hack for now
                modelContainerType = columnFieldType;
                this.modelType = (TypeElement) processorManager.getTypeUtils().asElement(declaredType.getTypeArguments().get(0));
                columnFieldType = modelType.asType().toString();
            } else {
                this.modelType = processorManager.getElements().getTypeElement(element.asType().toString());
            }
        }

        if (column != null) {
            columnType = column.columnType();
        } else {
            columnType = Column.NORMAL;
        }

        if (columnType == Column.FOREIGN_KEY) {
            foreignKeyReferences = column.references();
        }

        isModel = ProcessorUtils.implementsClass(processorManager.getProcessingEnvironment(), Classes.MODEL, modelType);

        // Any annotated members, otherwise we will use the scanner to find other ones
        final TypeConverterDefinition typeConverterDefinition = processorManager.getTypeConverterDefinition(modelType);
        if (typeConverterDefinition != null) {
            hasTypeConverter = true;
        }

        if ("java.lang.Boolean".equals(modelType.getQualifiedName().toString())) {
            isBoolean = true;
        }

        // If type cannot be represented, we will get Type converter anyways
        if (!hasTypeConverter && !isModel) {
            hasTypeConverter = !SQLiteType.containsClass(columnFieldType);
        }

    }


    @Override
    public void write(JavaWriter javaWriter) throws IOException {
        if (isModel || isModelContainer) {
            for (ForeignKeyReference reference : foreignKeyReferences) {
                writeColumnDefinition(javaWriter, getReferenceColumnName(reference), reference.columnName());
            }
        } else {
            writeColumnDefinition(javaWriter, columnName);
        }
    }

    public String getReferenceColumnName(ForeignKeyReference reference) {
        return (columnName + "_" + reference.columnName()).toUpperCase();
    }

    public void writeColumnDefinition(JavaWriter javaWriter, String columnName) throws IOException {
        writeColumnDefinition(javaWriter, columnName.toUpperCase(), columnName);
    }

    /**
     * When the field name is different from the column name (foreign key names)
     *
     * @param javaWriter The writer
     * @param fieldName  The name of the filed
     * @param columnName The column name
     * @throws IOException if write fails
     */
    protected void writeColumnDefinition(JavaWriter javaWriter, String fieldName, String columnName) throws IOException {
        javaWriter.emitField("String", fieldName,
                Sets.newHashSet(Modifier.PUBLIC, Modifier.STATIC, Modifier.FINAL),
                "\"" + columnName + "\"");
        javaWriter.emitEmptyLine();
    }

    public void writeSaveDefinition(JavaWriter javaWriter, boolean isModelContainerDefinition, boolean isContentValues, AtomicInteger columnCount) throws IOException {
        if (columnType == Column.FOREIGN_KEY && isModel) {

            if (isModelContainer) {
                javaWriter.emitSingleLineComment("Begin Saving Model Container To DB");
            } else {
                javaWriter.emitSingleLineComment("Begin Saving Foreign Key References From Model");
            }

            if (isModelContainerDefinition) {
                String modelContainerName = ModelUtils.getVariable(true) + columnFieldName;
                javaWriter.emitStatement("ModelContainer %1s = %1s.getInstance(%1s.getValue(\"%1s\"), %1s.class)", modelContainerName,
                        ModelUtils.getVariable(true), ModelUtils.getVariable(true), columnFieldName, columnFieldType);
                if (saveModelForeignKey) {
                    javaWriter.emitStatement("%1s.save(false)", modelContainerName);
                }
                for (ForeignKeyReference foreignKeyReference : foreignKeyReferences) {
                    AdapterQueryBuilder adapterQueryBuilder = new AdapterQueryBuilder();

                    if (!isContentValues) {
                        adapterQueryBuilder.appendBindSQLiteStatement(columnCount.intValue(),
                                ModelUtils.getClassFromAnnotation(foreignKeyReference));
                    } else {
                        adapterQueryBuilder.appendContentValues().appendPut(foreignKeyReference.columnName());
                    }
                    adapterQueryBuilder
                            .appendCast(ModelUtils.getClassFromAnnotation(foreignKeyReference))
                            .append(modelContainerName)
                            .append(".")
                            .appendGetValue(foreignKeyReference.foreignColumnName())
                            .append("))");
                    javaWriter.emitStatement(adapterQueryBuilder.getQuery());
                    columnCount.incrementAndGet();
                }

            } else {
                String modelStatement = ModelUtils.getModelStatement(columnFieldName);
                javaWriter.beginControlFlow("if (%1s != null)", modelStatement);
                if (saveModelForeignKey) {
                    javaWriter.emitStatement("%1s.save(false)", modelStatement);
                }

                List<AdapterQueryBuilder> elseNullPuts = new ArrayList<>();
                for (ForeignKeyReference foreignKeyReference : foreignKeyReferences) {
                    TypeMirror castedClass = ModelUtils.getTypeMirrorFromAnnotation(foreignKeyReference);
                    ModelUtils.writeContentValueStatement(javaWriter, isContentValues, columnCount.intValue(),
                            foreignKeyReference.columnName(),
                            columnName, castedClass.toString(),
                            foreignKeyReference.foreignColumnName(), foreignKeyReference.foreignColumnName(),
                            false, isModelContainer, true, false, columnFieldType, castedClass.getKind().isPrimitive());

                    AdapterQueryBuilder adapterQueryBuilder = new AdapterQueryBuilder();
                    if (isContentValues) {
                        adapterQueryBuilder.appendContentValues();
                        adapterQueryBuilder.append(".putNull").appendParenthesisEnclosed("\"" + foreignKeyReference.columnName() + "\"");
                    } else {
                        adapterQueryBuilder.append("statement.");
                        adapterQueryBuilder.append("bindNull").appendParenthesisEnclosed(columnCount);
                    }
                    elseNullPuts.add(adapterQueryBuilder);
                    columnCount.incrementAndGet();
                }
                javaWriter.nextControlFlow("else");
                for (AdapterQueryBuilder queryBuilder : elseNullPuts) {
                    javaWriter.emitStatement(queryBuilder.getQuery());
                }
                javaWriter.endControlFlow();
            }

            javaWriter.emitSingleLineComment("End");
            javaWriter.emitEmptyLine();
        } else {
            // Normal field
            String newFieldType = null;

            // convert field type for what type converter reports
            if (hasTypeConverter) {
                TypeConverterDefinition typeConverterDefinition = manager.getTypeConverterDefinition(modelType);
                if (typeConverterDefinition == null) {
                    manager.getMessager().printMessage(Diagnostic.Kind.ERROR, String.format("No Type Converter found for %1s", modelType));
                } else {
                    newFieldType = typeConverterDefinition.getDbElement().asType().toString();
                }
            } else {
                newFieldType = columnFieldType;
            }

            String getType = columnFieldType;
            boolean isPrimitive = element.asType().getKind().isPrimitive();
            // Type converters can never be primitive except boolean
            if (isPrimitive) {
                getType = manager.getTypeUtils().boxedClass((PrimitiveType) element.asType()).asType().toString();
            }

            if (isModelContainerDefinition) {
                if (element.asType().getKind().isPrimitive() && !hasTypeConverter) {
                    newFieldType = manager.getTypeUtils().boxedClass((PrimitiveType) element.asType()).asType().toString();
                }
            }

            ModelUtils.writeContentValueStatement(javaWriter, isContentValues, columnCount.intValue(), columnName, columnName,
                    newFieldType, columnFieldName, containerKeyName, isModelContainerDefinition, isModelContainer,
                    false, hasTypeConverter, getType, isPrimitive);

            columnCount.incrementAndGet();
        }
    }

<<<<<<< HEAD
    /**
     * A field is nullable if it is not declared to be notNull and if it is a non-primitive type.
     * Nullable primitive types will simply load null values using the standard cursor methods and
     * receive the default value for that field type.
     *
     * @return {@code true} if the field is nullable, {@code false} otherwise.
     */
    private boolean isNullable() {
        return !columnFieldIsPrimitive && !notNull;
    }

    public void writeLoadFromCursorDefinition(JavaWriter javaWriter, boolean isModelContainerDefinition) throws IOException {
=======
    public void writeLoadFromCursorDefinition(BaseTableDefinition tableDefinition, JavaWriter javaWriter, boolean isModelContainerDefinition) throws IOException {
>>>>>>> f2e90cdd
        if (columnType == Column.FOREIGN_KEY) {
            //TODO: This is wrong, should be using condition query builder
            javaWriter.emitEmptyLine();
            javaWriter.emitSingleLineComment("Begin Loading %1s Model Foreign Key", columnFieldName);

            // special case for model objects within class
            if (!isModelContainer && !isModelContainerDefinition && isModel) {

                ModelUtils.writeColumnIndexCheckers(javaWriter, foreignKeyReferences);
                MockConditionQueryBuilder conditionQueryBuilder = new MockConditionQueryBuilder()
                        .appendForeignKeyReferences(columnFieldType + tableDefinition.databaseWriter.classSeparator + TableDefinition.DBFLOW_TABLE_TAG, columnName, foreignKeyReferences);

                String rawConditionStatement = String.format("new Select().from(%1s).where().%1s.querySingle()",
                        ModelUtils.getFieldClass(columnFieldType), conditionQueryBuilder);

                AdapterQueryBuilder adapterQueryBuilder = new AdapterQueryBuilder().appendVariable(false);
                adapterQueryBuilder.append(".").append(columnFieldName).appendSpaceSeparated("=");
                adapterQueryBuilder.append(rawConditionStatement);
                javaWriter.emitStatement(adapterQueryBuilder.getQuery());

                javaWriter.endControlFlow();

            } else {
                if (isModelContainerDefinition) {
                    String modelContainerName = ModelUtils.getVariable(true) + columnFieldName;
                    javaWriter.emitStatement("ModelContainer %1s = %1s.getInstance(%1s.newDataInstance(), %1s.class)",
                            modelContainerName, ModelUtils.getVariable(true), ModelUtils.getVariable(true),
                            columnFieldType);
                    for (ForeignKeyReference foreignKeyReference : foreignKeyReferences) {

                        ModelUtils.writeColumnIndexCheckers(javaWriter, foreignKeyReferences);
                        AdapterQueryBuilder adapterQueryBuilder = new AdapterQueryBuilder();
                        adapterQueryBuilder.append(modelContainerName)
                                .appendPut(foreignKeyReference.foreignColumnName())
                                .append(ModelUtils.getCursorStatement(ModelUtils.getClassFromAnnotation(foreignKeyReference),
                                        foreignKeyReference.columnName()))
                                .append(")");
                        javaWriter.emitStatement(adapterQueryBuilder.getQuery());

                        javaWriter.endControlFlow();
                    }

                    javaWriter.emitStatement("%1s.put(\"%1s\",%1s.getData())", ModelUtils.getVariable(true), columnFieldName, modelContainerName);
                } else {

                    for (ForeignKeyReference foreignKeyReference : foreignKeyReferences) {
                        // instantiate model container
                        if (isModelContainer) {
                            AdapterQueryBuilder containerBuilder =
                                    new AdapterQueryBuilder().appendVariable(isModelContainerDefinition)
                                            .append(".").append(columnFieldName)
                                            .appendSpaceSeparated("=")
                                            .append("new ").append(element.asType().toString())
                                            .appendParenthesisEnclosed(ModelUtils.getFieldClass(columnFieldType));
                            javaWriter.emitStatement(containerBuilder.getQuery());
                        }

                        ModelUtils.writeLoadFromCursorDefinitionField(javaWriter, manager, ModelUtils.getClassFromAnnotation(foreignKeyReference),
                                columnFieldName, foreignKeyReference.columnName(), foreignKeyReference.foreignColumnName(),
                                foreignKeyReference.columnName(), element, false, isModelContainerDefinition, isModelContainer, isNullable());
                    }
                }
            }

            javaWriter.emitSingleLineComment("End");
            javaWriter.emitEmptyLine();

        } else {
            String getType = columnFieldType;
            // Type converters can never be primitive except boolean
            if (element.asType().getKind().isPrimitive()) {
                getType = manager.getTypeUtils().boxedClass((PrimitiveType) element.asType()).asType().toString();
            }

            ModelUtils.writeLoadFromCursorDefinitionField(javaWriter, manager, getType, columnFieldName,
                    columnName, "", containerKeyName, modelType, hasTypeConverter, isModelContainerDefinition, this.isModelContainer, isNullable());
        }
    }

    public void writeToModelDefinition(JavaWriter javaWriter) throws IOException {

        if (!isModel) {
            AdapterQueryBuilder adapterQueryBuilder = new AdapterQueryBuilder("Object value");
            adapterQueryBuilder.append(columnFieldName).appendSpaceSeparated("=")
                    .appendVariable(true).append(".").appendGetValue(containerKeyName);
            javaWriter.emitStatement(adapterQueryBuilder.getQuery());
            javaWriter.beginControlFlow("if (value%1s != null) ", columnFieldName);
        }


        AdapterQueryBuilder queryBuilder = new AdapterQueryBuilder();
        queryBuilder.appendVariable(false).append(".").append(columnFieldName);
        queryBuilder.appendSpaceSeparated("=");

        String getType = columnFieldType;
        // Type converters can never be primitive except boolean
        if (element.asType().getKind().isPrimitive()) {
            getType = manager.getTypeUtils().boxedClass((PrimitiveType) element.asType()).asType().toString();
        }

        queryBuilder.appendCast(isModelContainer ? modelContainerType : getType);

        if (isModel) {
            queryBuilder.appendVariable(true)
                    .append(".getInstance(");
            queryBuilder.appendVariable(true).append(".").appendGetValue(containerKeyName);
            queryBuilder.append(",").append(ModelUtils.getFieldClass(columnFieldType)).append(")").append(".toModel())");
        } else {
            queryBuilder.append(String.format("value%1s)", columnFieldName));
        }

        javaWriter.emitStatement(queryBuilder.getQuery());

        if (!isModel) {
            javaWriter.endControlFlow();
        }
    }


}<|MERGE_RESOLUTION|>--- conflicted
+++ resolved
@@ -314,7 +314,6 @@
         }
     }
 
-<<<<<<< HEAD
     /**
      * A field is nullable if it is not declared to be notNull and if it is a non-primitive type.
      * Nullable primitive types will simply load null values using the standard cursor methods and
@@ -326,10 +325,7 @@
         return !columnFieldIsPrimitive && !notNull;
     }
 
-    public void writeLoadFromCursorDefinition(JavaWriter javaWriter, boolean isModelContainerDefinition) throws IOException {
-=======
     public void writeLoadFromCursorDefinition(BaseTableDefinition tableDefinition, JavaWriter javaWriter, boolean isModelContainerDefinition) throws IOException {
->>>>>>> f2e90cdd
         if (columnType == Column.FOREIGN_KEY) {
             //TODO: This is wrong, should be using condition query builder
             javaWriter.emitEmptyLine();
